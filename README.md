<p align="center">
  <img src="https://raw.githubusercontent.com/beanone/graph-context/refs/heads/main/docs/assets/logos/banner.svg" alt="Graph Context Banner" width="100%">
</p>

A flexible and type-safe graph database abstraction layer for Python, providing a robust foundation for building graph-based applications with strong validation and transaction support.

[![Python Versions](https://img.shields.io/pypi/pyversions/graph-context)](https://pypi.org/project/graph-context)
[![License: MIT](https://img.shields.io/badge/License-MIT-blue.svg)](https://github.com/beanone/graph-context/blob/main/LICENSE)
[![Tests](https://github.com/beanone/graph-context/actions/workflows/tests.yml/badge.svg)](https://github.com/beanone/graph-context/actions?query=workflow%3Atests)
[![Coverage](https://codecov.io/gh/beanone/graph-context/branch/main/graph/badge.svg)](https://codecov.io/gh/beanone/graph-context)
[![Code Quality](https://img.shields.io/badge/code%20style-ruff-000000)](https://github.com/astral-sh/ruff)
[![PyPI version](https://img.shields.io/pypi/v/graph-context)](https://pypi.org/project/graph-context)

## Table of Contents

- [Features](#features)
- [Installation](#installation)
- [Quick Start](#quick-start)
- [Core Concepts](#core-concepts)
  - [Event System](#event-system)
  - [Entities](#entities)
  - [Relations](#relations)
  - [Transactions](#transactions)
  - [Validation](#validation)
- [Architecture](#architecture)
  - [Component Overview](#component-overview)
  - [Class Structure](#class-structure)
  - [Transaction Flow](#transaction-flow)
  - [Event System Architecture](#event-system-architecture)
  - [Validation Pipeline](#validation-pipeline)
- [API Reference](#api-reference)
  - [Entity Operations](#entity-operations)
  - [Relation Operations](#relation-operations)
  - [Query and Traversal](#query-and-traversal)
- [Development](#development)
  - [Setup](#setup)
  - [Running Tests](#running-tests)
  - [Code Style](#code-style)
- [Contributing](#contributing)
  - [Guidelines](#guidelines)
- [License](#license)
- [Acknowledgments](#acknowledgments)
- [Documentation](#documentation)
- [Sample Usage with FastAPI](#sample-usage-with-fastapi)

- 🔍 **Type-Safe**: Full type hints and runtime type checking
- 🔒 **Schema Validation**: Strict schema validation for entities and relations
- 💼 **Transaction Support**: ACID-compliant transactions with commit/rollback
- 🎯 **Property Validation**: Rich property validation with constraints
- 🌐 **Graph Operations**: Comprehensive graph traversal and query capabilities
- 🔌 **Extensible**: Easy to implement custom storage backends
- 🧪 **Well-Tested**: High test coverage and comprehensive test suite
- 📡 **Event System**: Sophisticated pub/sub system with metadata tracking and bulk operation support
- 💾 **Caching Support**: Flexible caching system with various backend options
- 🛡️ **Error Handling**: Comprehensive error handling with detailed error types
- 📊 **Bulk Operations**: Efficient bulk entity and relation operations
- 🔄 **Metadata Tracking**: Detailed operation metadata for debugging and monitoring

## Installation

```bash
pip install graph-context
```

## Quick Start

```python
from graph_context import BaseGraphContext
from graph_context.types import EntityType, PropertyDefinition, RelationType

# Define your schema
class MyGraphContext(BaseGraphContext):
    async def initialize(self) -> None:
        # Register entity types
        self.register_entity_type(EntityType(
            name="Person",
            properties={
                "name": PropertyDefinition(type="string", required=True),
                "age": PropertyDefinition(type="integer", required=False)
            }
        ))

        # Register relation types
        self.register_relation_type(RelationType(
            name="KNOWS",
            from_types=["Person"],
            to_types=["Person"]
        ))

    async def cleanup(self) -> None:
        pass

# Use the graph context
async def main():
    context = MyGraphContext()
    await context.initialize()

    # Start a transaction
    await context.begin_transaction()

    try:
        # Create entities
        alice_id = await context.create_entity(
            entity_type="Person",
            properties={"name": "Alice", "age": 30}
        )

        bob_id = await context.create_entity(
            entity_type="Person",
            properties={"name": "Bob", "age": 25}
        )

        # Create relation
        await context.create_relation(
            relation_type="KNOWS",
            from_entity=alice_id,
            to_entity=bob_id
        )

        # Commit the transaction
        await context.commit_transaction()
    except:
        # Rollback on error
        await context.rollback_transaction()
        raise

if __name__ == "__main__":
    import asyncio
    asyncio.run(main())
```

## Core Concepts

### Event System

The graph-context library includes a sophisticated event system that allows you to:
- Subscribe to graph operations (entity/relation CRUD, queries, traversals)
- Track detailed operation metadata
- Handle bulk operations efficiently
- Implement cross-cutting concerns like caching and logging

Example usage:

```python
from graph_context import GraphEvent

async def log_entity_changes(event_context):
    metadata = event_context.metadata
    print(f"Entity changed: {metadata.entity_type} at {metadata.timestamp}")
    print(f"Operation ID: {metadata.operation_id}")

# Subscribe to entity write events
await context.event_system.subscribe(GraphEvent.ENTITY_WRITE, log_entity_changes)
```

### Entities

Entities are nodes in the graph with:
- Type definitions (e.g., "Person", "Document")
- Properties with validation rules
- Unique IDs

### Relations

Relations are edges connecting entities with:
- Type definitions (e.g., "KNOWS", "AUTHORED")
- Direction (from_entity → to_entity)
- Optional properties
- Type constraints

### Transactions

All operations can be wrapped in transactions:
- Begin/commit/rollback support
- Isolation of changes
- Atomic operations
- Consistent state
- Event emission for transaction lifecycle
- Automatic metadata tracking

Example with error handling:

```python
try:
    await context.begin_transaction()

    # Create entities with validation
    try:
        alice_id = await context.create_entity(
            entity_type="Person",
            properties={"name": "Alice", "age": 30}
        )
    except ValidationError as e:
        print(f"Validation failed: {e.detail}")
        await context.rollback_transaction()
        return

    # Create relation with type checking
    try:
        await context.create_relation(
            relation_type="KNOWS",
            from_entity=alice_id,
            to_entity=bob_id
        )
    except (EntityNotFoundError, SchemaError) as e:
        print(f"Relation creation failed: {e}")
        await context.rollback_transaction()
        return

    await context.commit_transaction()
except TransactionError as e:
    print(f"Transaction error: {e}")
    await context.rollback_transaction()

### Validation

Comprehensive validation system:
- Schema validation
- Property type checking
- Required/optional fields
- Default values
- Custom constraints (patterns, ranges, etc.)

## Architecture

### Component Overview

```mermaid
graph TD
    A[Client Application] --> B[GraphContext Interface]
    B --> C[BaseGraphContext]
    C --> D[Custom Implementation]
    C --> E[TestGraphContext]

    C --> F[Event System]
    C --> G[Cache Layer]
    F --> H[Event Handlers]
    G --> I[Cache Backend]

    subgraph "Core Components"
        B
        C
        F
        G
    end

    subgraph "Implementations"
        D
        E
        H
        I
    end

    style A fill:#f9f,stroke:#333,stroke-width:2px
    style B fill:#bbf,stroke:#333,stroke-width:2px
    style C fill:#dfd,stroke:#333,stroke-width:2px
    style F fill:#ffd,stroke:#333,stroke-width:2px
    style G fill:#dff,stroke:#333,stroke-width:2px
```

### Class Structure

```mermaid
classDiagram
    class GraphContext {
        <<interface>>
        +initialize()
        +cleanup()
        +create_entity()
        +get_entity()
        +update_entity()
        +delete_entity()
        +create_relation()
        +get_relation()
        +update_relation()
        +delete_relation()
        +query()
        +traverse()
        +begin_transaction()
        +commit_transaction()
        +rollback_transaction()
    }

    class BaseGraphContext {
        #_entity_types: Dict
        #_relation_types: Dict
        #_in_transaction: bool
        #_event_system: EventSystem
        #_cache_layer: CacheLayer
        +register_entity_type()
        +register_relation_type()
        +validate_entity()
        +validate_relation()
        #_check_transaction()
        #_emit_event()
    }

    class EventSystem {
        -_handlers: Dict
        -_enabled: bool
        +subscribe()
        +unsubscribe()
        +emit()
        +enable()
        +disable()
    }

    class EventContext {
        +event: GraphEvent
        +metadata: EventMetadata
        +data: Dict
    }

    class CustomImplementation {
        -storage_backend
        -cache_backend
        +initialize()
        +cleanup()
        +create_entity()
        +get_entity()
        ... other implementations
    }

    GraphContext <|-- BaseGraphContext
    BaseGraphContext <|-- CustomImplementation
    BaseGraphContext --> EventSystem
    EventSystem --> EventContext
```

### Transaction Flow

```mermaid
sequenceDiagram
    participant C as Client
    participant G as GraphContext
    participant E as Event System
    participant T as Transaction Manager
    participant S as Storage

    C->>G: begin_transaction()
    G->>E: emit(TRANSACTION_BEGIN)
    G->>T: create transaction
    T->>S: create snapshot

    C->>G: create_entity()
    G->>E: emit(ENTITY_WRITE)
    G->>T: validate & store
    T->>S: store in transaction

    alt Success
        C->>G: commit_transaction()
        G->>E: emit(TRANSACTION_COMMIT)
        G->>T: commit changes
        T->>S: apply changes
    else Error
        C->>G: rollback_transaction()
        G->>E: emit(TRANSACTION_ROLLBACK)
        G->>T: rollback changes
        T->>S: restore snapshot
    end
```

### Event System Architecture

```mermaid
flowchart TD
    A[Graph Operation] -->|Triggers| B[Event Emission]
    B --> C[Event Context Creation]
    C --> D[Metadata Generation]
    D --> E[Handler Execution]

    subgraph "Event Context"
        F[Event Type]
        G[Operation Metadata]
        H[Operation Data]
    end

    subgraph "Metadata"
        I[Operation ID]
        J[Timestamp]
        K[Type Information]
        L[Bulk Operation Info]
    end

    subgraph "Handlers"
        M[Caching]
        N[Logging]
        O[Monitoring]
        P[Custom Logic]
    end

    E --> M
    E --> N
    E --> O
    E --> P

    style A fill:#f9f
    style B fill:#bbf
    style C fill:#dfd
    style D fill:#ffd
    style E fill:#dff
```

### Validation Pipeline

```mermaid
flowchart LR
    A[Input] --> B{Schema Check}
    B -->|Valid| C{Type Check}
    B -->|Invalid| E[Schema Error]
    C -->|Valid| D{Constraint Check}
    C -->|Invalid| F[Type Error]
    D -->|Valid| G[Validated Data]
    D -->|Invalid| H[Validation Error]

    style A fill:#f9f
    style E fill:#f66
    style F fill:#f66
    style H fill:#f66
    style G fill:#6f6
```

## API Reference

### Entity Operations

```python
# Create an entity
entity_id = await context.create_entity(
    entity_type="Person",
    properties={"name": "Alice"}
)

# Get an entity
entity = await context.get_entity(entity_id)

# Update an entity
await context.update_entity(
    entity_id,
    properties={"age": 31}
)

# Delete an entity
await context.delete_entity(entity_id)
```

### Relation Operations

```python
# Create a relation
relation_id = await context.create_relation(
    relation_type="KNOWS",
    from_entity=alice_id,
    to_entity=bob_id
)

# Get a relation
relation = await context.get_relation(relation_id)

# Update a relation
await context.update_relation(
    relation_id,
    properties={"strength": "close"}
)

# Delete a relation
await context.delete_relation(relation_id)
```

### Query and Traversal

```python
# Query relations
results = await context.query({
    "start": alice_id,
    "relation": "KNOWS",
    "direction": "outbound"
})

# Traverse the graph
results = await context.traverse(
    start_entity=alice_id,
    traversal_spec={
        "max_depth": 2,
        "relation_types": ["KNOWS"],
        "direction": "any"
    }
)
```

## Development

### Setup

```bash
# Clone the repository
git clone https://github.com/yourusername/graph-context.git
cd graph-context

# Create and activate virtual environment
python -m venv .venv
source .venv/bin/activate  # On Windows: .venv\Scripts\activate

# Install dependencies
pip install -e ".[dev]"
```

### Running Tests

```bash
# Run all tests
pytest

# Run tests with coverage
pytest --cov=src/graph_context

# Run specific test file
pytest tests/graph_context/test_context_base.py
```

### Code Style

This project uses [ruff](https://github.com/astral-sh/ruff) for code formatting and linting:

```bash
# Format code
ruff format .

# Run linter
ruff check .
```

## Contributing

Contributions are welcome! Please feel free to submit a Pull Request. For major changes, please open an issue first to discuss what you would like to change.

Please make sure to update tests as appropriate.

### Guidelines

1. Fork the repository
2. Create your feature branch (`git checkout -b feature/amazing-feature`)
3. Commit your changes (`git commit -m 'Add some amazing feature'`)
4. Push to the branch (`git push origin feature/amazing-feature`)
5. Open a Pull Request

## License

This project is licensed under the MIT License - see the [LICENSE](LICENSE) file for details.

## Acknowledgments

- Thanks to all contributors who have helped shape this project
- Inspired by graph database concepts and best practices

## Documentation

- [Graph Context Architecture](docs/graph-context.md)
- [Event System](docs/event-system.md) - Flexible pub/sub system for implementing cross-cutting concerns
- [Caching Implementation Plan](docs/caching-implementation-plan.md)

## Sample Usage with FastAPI

Here's a complete example of how to use graph-context with FastAPI to create a REST API for managing a social network graph:

```python
from fastapi import FastAPI, HTTPException, Depends
from pydantic import BaseModel, EmailStr, Field
from typing import List, Optional
from datetime import datetime, UTC
import re
from graph_context import BaseGraphContext
from graph_context.types import EntityType, PropertyDefinition, RelationType, PropertyType
from graph_context.exceptions import (
    GraphContextError,
    ValidationError,
    SchemaError,
    TransactionError,
    EntityNotFoundError
)

# Define your schema
class SocialGraphContext(BaseGraphContext):
    def __init__(self):
        super().__init__()
        # Register entity types with proper property definitions and constraints
        self.register_entity_type(EntityType(
            name="Person",
            properties={
                "name": PropertyDefinition(
                    type=PropertyType.STRING,
                    required=True,
                    constraints={
                        "min_length": 2,
                        "max_length": 100
                    }
                ),
                "email": PropertyDefinition(
                    type=PropertyType.STRING,
                    required=True,
                    constraints={
                        "pattern": r"^[a-zA-Z0-9._%+-]+@[a-zA-Z0-9.-]+\.[a-zA-Z]{2,}$"
                    }
                ),
                "age": PropertyDefinition(
                    type=PropertyType.INTEGER,
                    required=False,
                    constraints={
                        "minimum": 0,
                        "maximum": 150
                    }
                ),
                "interests": PropertyDefinition(
                    type=PropertyType.LIST,
                    required=False,
                    constraints={
                        "item_type": PropertyType.STRING,
                        "min_items": 0,
                        "max_items": 10
                    }
                )
            }
        ))

        # Register relation types with proper type constraints
        self.register_relation_type(RelationType(
            name="FRIENDS_WITH",
            from_types=["Person"],
            to_types=["Person"],
            properties={
                "since": PropertyDefinition(
                    type=PropertyType.DATETIME,
                    required=True
                ),
                "strength": PropertyDefinition(
                    type=PropertyType.STRING,
                    required=False,
                    constraints={
                        "pattern": r"^(close|casual|acquaintance)$"
                    }
                )
            }
        ))

# Pydantic models for API with proper validation
class PersonCreate(BaseModel):
    name: str = Field(..., min_length=2, max_length=100)
    email: EmailStr
    age: Optional[int] = Field(None, ge=0, le=150)
    interests: Optional[List[str]] = Field(None, max_items=10)

class PersonResponse(BaseModel):
    id: str
    name: str
    email: str
    age: Optional[int] = None
    interests: Optional[List[str]] = None

class FriendRequest(BaseModel):
    friend_id: str
    strength: Optional[str] = Field(None, pattern=r"^(close|casual|acquaintance)$")

# FastAPI app setup
app = FastAPI(title="Social Network API")
context = SocialGraphContext()

# Dependency to get graph context
async def get_context():
    return context

@app.on_event("shutdown")
async def shutdown():
    await context.cleanup()

# CRUD endpoints
@app.post("/people", response_model=PersonResponse)
async def create_person(
    person: PersonCreate,
    ctx: BaseGraphContext = Depends(get_context)
):
    try:
        await ctx.begin_transaction()

        # Create person entity with validated properties
        person_id = await ctx.create_entity(
            entity_type="Person",
            properties=person.model_dump(exclude_none=True)
        )

        # Get created person
        person_entity = await ctx.get_entity(person_id)

        await ctx.commit_transaction()
        return PersonResponse(id=person_id, **person_entity.properties)
    except ValidationError as e:
        await ctx.rollback_transaction()
        raise HTTPException(
            status_code=400,
            detail={
                "message": str(e),
                "field": e.details.get("field"),
                "constraint": e.details.get("constraint")
            }
        )
    except SchemaError as e:
        await ctx.rollback_transaction()
        raise HTTPException(
            status_code=400,
            detail={
                "message": str(e),
                "schema_type": e.details.get("schema_type")
            }
        )
    except TransactionError as e:
        await ctx.rollback_transaction()
        raise HTTPException(status_code=500, detail=str(e))
    except GraphContextError as e:
        await ctx.rollback_transaction()
        raise HTTPException(status_code=500, detail=str(e))

@app.get("/people/{person_id}", response_model=PersonResponse)
async def get_person(
    person_id: str,
    ctx: BaseGraphContext = Depends(get_context)
):
    try:
        person = await ctx.get_entity(person_id)
        if not person:
            raise HTTPException(status_code=404, detail="Person not found")
        return PersonResponse(id=person_id, **person.properties)
    except EntityNotFoundError:
        raise HTTPException(status_code=404, detail="Person not found")
    except GraphContextError as e:
        raise HTTPException(status_code=500, detail=str(e))

@app.put("/people/{person_id}", response_model=PersonResponse)
async def update_person(
    person_id: str,
    person: PersonCreate,
    ctx: BaseGraphContext = Depends(get_context)
):
    try:
        await ctx.begin_transaction()

        # Update person entity with validated properties
        success = await ctx.update_entity(
            entity_id=person_id,
            properties=person.model_dump(exclude_none=True)
        )

        if not success:
            raise HTTPException(status_code=404, detail="Person not found")

        # Get updated person
        person_entity = await ctx.get_entity(person_id)

        await ctx.commit_transaction()
        return PersonResponse(id=person_id, **person_entity.properties)
    except ValidationError as e:
        await ctx.rollback_transaction()
        raise HTTPException(
            status_code=400,
            detail={
                "message": str(e),
                "field": e.details.get("field"),
                "constraint": e.details.get("constraint")
            }
        )
    except SchemaError as e:
        await ctx.rollback_transaction()
        raise HTTPException(
            status_code=400,
            detail={
                "message": str(e),
                "schema_type": e.details.get("schema_type")
            }
        )
    except TransactionError as e:
        await ctx.rollback_transaction()
        raise HTTPException(status_code=500, detail=str(e))
    except GraphContextError as e:
        await ctx.rollback_transaction()
        raise HTTPException(status_code=500, detail=str(e))

@app.delete("/people/{person_id}")
async def delete_person(
    person_id: str,
    ctx: BaseGraphContext = Depends(get_context)
):
    try:
        await ctx.begin_transaction()
        success = await ctx.delete_entity(person_id)
        if not success:
            raise HTTPException(status_code=404, detail="Person not found")
        await ctx.commit_transaction()
        return {"message": "Person deleted successfully"}
    except TransactionError as e:
        await ctx.rollback_transaction()
        raise HTTPException(status_code=500, detail=str(e))
    except GraphContextError as e:
        await ctx.rollback_transaction()
        raise HTTPException(status_code=500, detail=str(e))

# Friend relationship endpoints
@app.post("/people/{person_id}/friends")
async def add_friend(
    person_id: str,
    friend: FriendRequest,
    ctx: BaseGraphContext = Depends(get_context)
):
    try:
        await ctx.begin_transaction()

        # Create friend relationship with validated properties
        await ctx.create_relation(
            relation_type="FRIENDS_WITH",
            from_entity=person_id,
            to_entity=friend.friend_id,
            properties={
                "since": datetime.now(UTC),
                "strength": friend.strength
            } if friend.strength else {"since": datetime.now(UTC)}
        )

        await ctx.commit_transaction()
        return {"message": "Friend added successfully"}
    except EntityNotFoundError:
        await ctx.rollback_transaction()
        raise HTTPException(status_code=404, detail="Person or friend not found")
    except ValidationError as e:
        await ctx.rollback_transaction()
        raise HTTPException(
            status_code=400,
            detail={
                "message": str(e),
                "field": e.details.get("field"),
                "constraint": e.details.get("constraint")
            }
        )
    except SchemaError as e:
        await ctx.rollback_transaction()
        raise HTTPException(
            status_code=400,
            detail={
                "message": str(e),
                "schema_type": e.details.get("schema_type")
            }
        )
    except TransactionError as e:
        await ctx.rollback_transaction()
        raise HTTPException(status_code=500, detail=str(e))
    except GraphContextError as e:
        await ctx.rollback_transaction()
        raise HTTPException(status_code=500, detail=str(e))

@app.get("/people/{person_id}/friends", response_model=List[PersonResponse])
async def get_friends(
    person_id: str,
    ctx: BaseGraphContext = Depends(get_context)
):
    try:
        # Query for friends with proper query specification
        friends = await ctx.query({
            "entity_type": "Person",
            "conditions": [
                {
                    "relation_type": "FRIENDS_WITH",
                    "from_entity": person_id,
                    "direction": "outbound"
                }
            ]
        })

        return [
            PersonResponse(id=friend.id, **friend.properties)
            for friend in friends
        ]
    except EntityNotFoundError:
        raise HTTPException(status_code=404, detail="Person not found")
    except GraphContextError as e:
        raise HTTPException(status_code=500, detail=str(e))

# Run with: uvicorn main:app --reload

## Custom GraphStore Implementation

The `BaseGraphContext` uses `InMemoryGraphStore` by default, but you can implement and use your own `GraphStore` implementation. There are two ways to use a custom store:

### 1. Registration-based (Programmatic Use)

Use this pattern when you want to programmatically register and use a custom store:

```python
from graph_context.interfaces.store import GraphStore
from graph_context.types.type_base import Entity, Relation
from typing import Any, Optional, List

class CustomGraphStore(GraphStore):
    """Custom graph store implementation."""

    def __init__(self, config: dict[str, Any]) -> None:
        """Initialize the store with configuration."""
        self.config = config
        # Your initialization code here

    # ... implement all required methods ...

# Register the store type
from graph_context.store import GraphStoreFactory
GraphStoreFactory.register_store_type("custom", CustomGraphStore)

# Create context (will use registered store)
context = BaseGraphContext()

# Use the context
await context.create_entity("Person", {"name": "Alice"})
```

### 2. Configuration-based (Deployment)

Use this pattern when you want to configure the store through environment variables or configuration files:

```python
# 1. Create your store implementation
class CustomGraphStore(GraphStore):
    """Custom graph store implementation."""

    def __init__(self, config: dict[str, Any]) -> None:
        """Initialize the store with configuration."""
        self.config = config
        # Your initialization code here

    # ... implement all required methods ...

# 2. Configure the store using one of these methods:

# a. Environment variable:
export GRAPH_STORE_CONFIG='{"type": "my_package.stores.custom_store.CustomGraphStore", "config": {"your_config": "value"}}'

# b. Configuration file (graph_store_config.json):
{
    "type": "my_package.stores.custom_store.CustomGraphStore",
    "config": {
        "your_config": "value"
    }
}

# 3. Create context (will use configured store)
context = BaseGraphContext()

# 4. Use the context
await context.create_entity("Person", {"name": "Alice"})
```

### Store Loading Process

When you create a new `BaseGraphContext` instance, the following process occurs:

1. `BaseGraphContext.__init__()` calls `GraphStoreFactory.create()`
2. `GraphStoreFactory.create()` loads the configuration:
   - First checks for `GRAPH_STORE_CONFIG` environment variable
   - Then checks for `graph_store_config.json` file
   - Falls back to memory store if no configuration is found
3. The factory determines how to load the store:
   - If the type is registered, uses the registered class
   - If not registered, attempts to load the class dynamically from the configured type
4. It instantiates the store with the provided configuration
5. The store instance is used by the context

### Example: Complete Setup with Both Patterns

```python
# 1. Create your store implementation
class CustomGraphStore(GraphStore):
    def __init__(self, config: dict[str, Any]) -> None:
        self.config = config
        # Your initialization code here

    # ... implement all required methods ...

# 2. Choose one of these approaches:

# A. Registration-based (for programmatic use)
GraphStoreFactory.register_store_type("custom", CustomGraphStore)
context = BaseGraphContext()

# OR

# B. Configuration-based (for deployment)
# Set configuration via environment variable
import os
os.environ["GRAPH_STORE_CONFIG"] = json.dumps({
    "type": "my_package.stores.custom_store.CustomGraphStore",
    "config": {
        "connection_string": "your_connection_string",
        "options": {
            "pool_size": 10,
            "timeout": 30
        }
    }
})
context = BaseGraphContext()

# 3. Use the context
await context.create_entity("Person", {"name": "Alice"})
```

The `GraphStore` interface requires implementing these key methods:
- `create_entity`: Create a new entity
- `get_entity`: Retrieve an entity by ID
- `update_entity`: Update an existing entity
- `delete_entity`: Delete an entity
- `create_relation`: Create a new relation
- `get_relation`: Retrieve a relation by ID
- `update_relation`: Update an existing relation
- `delete_relation`: Delete a relation
- `query`: Execute a query against the graph
- `traverse`: Traverse the graph from a starting entity
- `begin_transaction`: Start a new transaction
- `commit_transaction`: Commit the current transaction
- `rollback_transaction`: Roll back the current transaction

Your custom store implementation should handle:
- Data persistence
- Transaction management
- Query execution
- Graph traversal
- Error handling
- Connection management
- Resource cleanup

## Dynamic Entity Discovery Example

This example demonstrates how to discover and register entity types dynamically from unstructured text:

```python
from typing import Dict, List, Set
import re
from dataclasses import dataclass
from graph_context import BaseGraphContext
from graph_context.types import (
    EntityType,
    PropertyDefinition,
    QuerySpec,
    QueryCondition,
    QueryOperator
)

@dataclass
class DiscoveredEntity:
    text: str
    type: str
    properties: Dict[str, str]
    start_pos: int
    end_pos: int

class DocumentGraphBuilder:
    def __init__(self):
        self.context = BaseGraphContext()
        self.registered_types: Set[str] = set()

    async def discover_entity_types(self, text: str) -> List[DiscoveredEntity]:
        """Discover entities and their types from text using NLP or pattern matching."""
        # This is a simplified example. In reality, you'd use NLP libraries
        # like spaCy, NLTK, or custom ML models for entity recognition

        # Example patterns (simplified for demonstration)
        patterns = {
            "Person": r"\b[A-Z][a-z]+ [A-Z][a-z]+\b",  # Simple name pattern
            "Organization": r"\b[A-Z][a-z]+ (Inc\.|LLC|Corp\.|Ltd\.)\b",
            "Location": r"\b[A-Z][a-z]+(?: [A-Z][a-z]+)* (?:Street|Avenue|Road|City|State)\b",
            "Date": r"\b\d{1,2}/\d{1,2}/\d{2,4}\b"
        }

        entities = []
        for entity_type, pattern in patterns.items():
            for match in re.finditer(pattern, text):
                # Extract properties based on entity type
                properties = self._extract_properties(match.group(), entity_type)

                entities.append(DiscoveredEntity(
                    text=match.group(),
                    type=entity_type,
                    properties=properties,
                    start_pos=match.start(),
                    end_pos=match.end()
                ))

        return entities

    def _extract_properties(self, text: str, entity_type: str) -> Dict[str, str]:
        """Extract properties based on entity type and text."""
        properties = {"text": text}

        if entity_type == "Person":
            # Split name into components
            parts = text.split()
            if len(parts) >= 2:
                properties["first_name"] = parts[0]
                properties["last_name"] = parts[-1]

        elif entity_type == "Organization":
            # Extract company type
            if "Inc." in text:
                properties["company_type"] = "Incorporated"
            elif "LLC" in text:
                properties["company_type"] = "Limited Liability Company"

        elif entity_type == "Date":
            # Parse date components
            month, day, year = text.split("/")
            properties["month"] = month
            properties["day"] = day
            properties["year"] = year

        return properties

    async def register_entity_type(self, entity_type: str, properties: Dict[str, str]):
        """Register an entity type if not already registered."""
        if entity_type in self.registered_types:
            return

        # Convert discovered properties to PropertyDefinition
        property_defs = {
            "text": PropertyDefinition(type="string", required=True)
        }

        # Add type-specific properties
        for prop_name, prop_value in properties.items():
            if prop_name != "text":
                # Infer property type from value
                prop_type = "string"
                if prop_value.isdigit():
                    prop_type = "integer"
                elif prop_value.replace(".", "").isdigit():
                    prop_type = "float"

                property_defs[prop_name] = PropertyDefinition(
                    type=prop_type,
                    required=False
                )

        # Register the entity type
        await self.context.register_entity_type(
            EntityType(
                name=entity_type,
                properties=property_defs
            )
        )
        self.registered_types.add(entity_type)

    async def discover_relations(self, text: str, entities: List[DiscoveredEntity]) -> List[tuple]:
        """Discover relations between entities."""
        relations = []

        # Example relation patterns (simplified)
        relation_patterns = {
            "WORKS_AT": r"works at",
            "LIVES_IN": r"lives in",
            "BORN_ON": r"born on"
        }

        for pattern, relation_type in relation_patterns.items():
            for match in re.finditer(pattern, text):
                # Find entities before and after the relation
                before_entities = [e for e in entities if e.end_pos <= match.start()]
                after_entities = [e for e in entities if e.start_pos >= match.end()]

                if before_entities and after_entities:
                    # In our implementation, relations are always from source to target
                    # So we need to determine the correct direction based on the relation type
                    if relation_type in ["WORKS_AT", "LIVES_IN", "BORN_ON"]:
                        source = before_entities[-1]  # Person
                        target = after_entities[0]    # Organization/Location/Date
                    else:
                        source = after_entities[0]
                        target = before_entities[-1]

                    relations.append((
                        source,
                        relation_type,
                        target,
                        {"text": match.group()}
                    ))

        return relations

    async def build_graph_from_text(self, text: str):
        """Build a graph from text by discovering entities and relations."""
        # Discover entities
        entities = await self.discover_entity_types(text)

        # Register entity types and create entities
        entity_map = {}  # Map discovered entities to their IDs
        async with self.context.begin_transaction():
            for entity in entities:
                # Register entity type if needed
                await self.register_entity_type(entity.type, entity.properties)

                # Create entity
                entity_id = await self.context.create_entity(
                    entity.type,
                    entity.properties
                )
                entity_map[entity] = entity_id

            # Discover and create relations
            relations = await self.discover_relations(text, entities)
            for source, relation_type, target, properties in relations:
                await self.context.create_relation(
                    relation_type,
                    entity_map[source],
                    entity_map[target],
                    properties
                )

# Example usage
async def process_document():
    builder = DocumentGraphBuilder()

    # Example document
    text = """
    John Smith works at Acme Inc. He lives in New York City.
    He was born on 01/15/1980. His colleague Jane Doe also works at Acme Inc.
    """

    await builder.build_graph_from_text(text)

    # Query the graph
    async with builder.context.begin_transaction():
        # Create a query spec to find people who work at Acme Inc.
        query_spec = QuerySpec(
            entity_type="Person",
            conditions=[
                QueryCondition(
                    field="text",
                    operator=QueryOperator.CONTAINS,
                    value="Acme Inc."
                )
            ]
        )

        # Execute the query
        entities = await builder.context.query(query_spec)

        for entity in entities:
            print(f"Found person: {entity.properties['text']}")

# Run the example
import asyncio
asyncio.run(process_document())
```

<<<<<<< HEAD
Note: In this example, we use transactions to ensure data consistency. All operations that modify the graph (creating entities and relations) are wrapped in a transaction. This ensures that either all operations succeed or none of them do. The tests in the codebase don't use transactions because they use a mock context that doesn't require them, but in a real application, transactions are necessary for data consistency.
=======
This example shows how to:
1. Discover entities and their types from text
2. Dynamically register entity types as they're discovered
3. Extract and infer properties from text
4. Discover relations between entities
5. Build a graph from unstructured text
6. Query the resulting graph

The example uses pattern matching for simplicity, but in a real application, you would use NLP libraries like spaCy or custom ML models for more accurate entity recognition.
>>>>>>> 0b6ecb36
<|MERGE_RESOLUTION|>--- conflicted
+++ resolved
@@ -1251,9 +1251,6 @@
 asyncio.run(process_document())
 ```
 
-<<<<<<< HEAD
-Note: In this example, we use transactions to ensure data consistency. All operations that modify the graph (creating entities and relations) are wrapped in a transaction. This ensures that either all operations succeed or none of them do. The tests in the codebase don't use transactions because they use a mock context that doesn't require them, but in a real application, transactions are necessary for data consistency.
-=======
 This example shows how to:
 1. Discover entities and their types from text
 2. Dynamically register entity types as they're discovered
@@ -1262,5 +1259,4 @@
 5. Build a graph from unstructured text
 6. Query the resulting graph
 
-The example uses pattern matching for simplicity, but in a real application, you would use NLP libraries like spaCy or custom ML models for more accurate entity recognition.
->>>>>>> 0b6ecb36
+The example uses pattern matching for simplicity, but in a real application, you would use NLP libraries like spaCy or custom ML models for more accurate entity recognition.